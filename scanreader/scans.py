--- conflicted
+++ resolved
@@ -517,17 +517,13 @@
         return int(self._page_height + self._num_fly_back_lines)
 
     def _create_rois(self):
-<<<<<<< HEAD
         """Create scan rois from the configuration file. """
         roi_infos = self.roi_metadata
         roi_infos = roi_infos if isinstance(roi_infos, list) else [roi_infos]
         roi_infos = list(filter(lambda r: isinstance(r['zs'], (int, float, list)),
                                 roi_infos))  # discard empty/malformed ROIs
 
-=======
-        """Create scan rois from the configuration file."""
-        roi_infos = self.roi_metadata
->>>>>>> f567b78a
+
         rois = [ROI(roi_info) for roi_info in roi_infos]
         return rois
 
